--- conflicted
+++ resolved
@@ -165,11 +165,7 @@
   gmtime_r(&now, &gmt);
   char buf[100];
   std::strftime(buf, sizeof(buf), "%a, %d %b %Y %H:%M:%S GMT", &gmt);
-<<<<<<< HEAD
-  return(std::string(buf));
-=======
   return std::string(buf);
->>>>>>> 5a3bef24
 }
 
 // Helpers
@@ -293,9 +289,5 @@
   std::stringstream status_line;
   status_line << "HTTP/1.1 " << static_cast<int>(_status_code) << " "
               << whatReasonPhrase(_status_code);
-<<<<<<< HEAD
-  return (status_line.str());
-=======
   return status_line.str();
->>>>>>> 5a3bef24
 }