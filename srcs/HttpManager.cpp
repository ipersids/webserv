/**
 * @file HttpManager.cpp
 * @brief Manages HTTP request processing and response generation.
 * @author Julia Persidskaia (ipersids)
 * @date 2025-08-13
 * @version 1.0
 *
 * The HttpManager class coordinates HTTP request handling and response
 * creation.
 *
 * @see
 * https://developer.mozilla.org/en-US/docs/Web/HTTP/Guides/Connection_management_in_HTTP_1.x
 * Connection management in HTTP/1.x
 *
 * @todo
 * - keep-alive timeout from config file (default 75s)
 *   https://nginx.org/en/docs/http/ngx_http_core_module.html#keepalive_timeout
 *
 */

#include "HttpManager.hpp"

HttpManager::HttpManager(const ConfigParser::ServerConfig& config)
<<<<<<< HEAD
    : _config(config), _parser() {(void) _config;}
=======
    : _config(config), _parser() {(void)_config;}
>>>>>>> 05a0876b

std::string HttpManager::processHttpRequest(const std::string& raw_request,
                                            HttpRequest& request,
                                            HttpResponse& response) {
  int exit_code = _parser.parseRequest(raw_request, request);
  setConnectionHeader(request, response);
  if (exit_code != 0) {
    std::string msg(request.getStatus().message);
    response.setErrorResponse(request.getStatus().status_code, msg);
    logError(request, "Failed to parse request: " + msg);
    return response.convertToString();
  }

  logInfo("Processing " + request.getMethod() +
          " request: " + request.getRequestTarget());

  /// @todo handle GET POST and DELETE

  /// start @test >>>
  response.setBody("<h1>Hello from webserv!</h1>");
  response.insertHeader("Content-Type", "text/html");
  /// end @ test <<<

  return response.convertToString();
}

bool HttpManager::keepConnectionAlive(const HttpResponse& response) {
  std::string response_connection =
      HttpUtils::toLowerCase(response.getHeader("Connection"));

  if (response_connection == "close") {
    return false;
  }

  return true;
}

void HttpManager::setConnectionHeader(const HttpRequest& request,
                                      HttpResponse& response) {
  if (response.hasHeader("Connection")) {
    response.removeHeader("Connection");
  }

  std::string conn = HttpUtils::toLowerCase(request.getHeader("Connection"));
  std::string version = request.getHttpVersion();
  HttpUtils::HttpStatusCode code = request.getStatus().status_code;

  if (code == HttpUtils::HttpStatusCode::BAD_REQUEST ||
      code == HttpUtils::HttpStatusCode::REQUEST_TIMEOUT ||
      code >= HttpUtils::HttpStatusCode::LENGTH_REQUIRED || conn == "close" ||
      (version == "HTTP/1.0" && conn != "keep-alive")) {
    response.insertHeader("Connection", "close");
  } else {
    response.insertHeader("Connection", "keep-alive");
  }
}

void HttpManager::logRequestInfo(const HttpRequest& request) {
  std::ostringstream log_message;

  log_message << "\"" << request.getMethod() << " "
              << request.getRequestTarget() << " " << request.getHttpVersion()
              << "\"" << static_cast<int>(request.getStatus().status_code);

  Logger::info(log_message.str());
}

void HttpManager::logError(const HttpRequest& request, const std::string& msg) {
  Logger::error("HttpManager: " + msg);
  logRequestInfo(request);
}

void HttpManager::logInfo(const std::string& msg) {
  Logger::info("HttpManager: " + msg);
}<|MERGE_RESOLUTION|>--- conflicted
+++ resolved
@@ -21,11 +21,8 @@
 #include "HttpManager.hpp"
 
 HttpManager::HttpManager(const ConfigParser::ServerConfig& config)
-<<<<<<< HEAD
+
     : _config(config), _parser() {(void) _config;}
-=======
-    : _config(config), _parser() {(void)_config;}
->>>>>>> 05a0876b
 
 std::string HttpManager::processHttpRequest(const std::string& raw_request,
                                             HttpRequest& request,
