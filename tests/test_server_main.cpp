/**
 * @file test_server_main.cpp
 * @brief Test HTTP server implementation using epoll for event-driven I/O
 * @author Julia Persidskaia (ipersids)
 * @date 2025-08-12
 * @version 1.0
 *
 * @note This is a test implementation and should not be used in production
 *
 */

#include <netinet/in.h>
#include <string.h>
#include <sys/epoll.h>
#include <sys/socket.h>
#include <unistd.h>

#include <iostream>

#include "HttpManager.hpp"
#include "Logger.hpp"
#include "config.hpp"
#include "Webserv.hpp"

/// @brief Maximum number of pending connections in listen queue
#define WEBSERV_MAX_PENDING_CONNECTIONS 20
/// @brief Maximum number of events to process in single epoll_wait call
#define WEBSERV_MAX_EVENTS 10
/// @brief Timeout for epoll_wait in seconds
#define WEBSERV_TIMEOUT 10
/// @brief Size of buffer for reading client data (8 KB)
#define WEBSERV_BUFFER_SIZE 8192




int main(int argc, char **argv) {
  
  Webserv server;
  
  if (argc != 2) {
    std::cerr << "Usage: ./webserv [path_to_config_file]" << std::endl;
    return 1;
  }

<<<<<<< HEAD
=======
  ConfigParser::Config config;
  std::map<int, std::string> client_buffers;

  try {
    Logger::init("logs/webserv.log");
    config = ConfigParser::parse(argv[1]);
    Logger::info("Configuration parsed successfully from: " +
                 config.config_path);
    std::cout << config << std::endl;
  } catch (const std::exception &e) {
    Logger::error(e.what());
    std::cerr << e.what() << std::endl;
    Logger::shutdown();
    return 2;
  }
>>>>>>> ea992f40

    int retval = server.createConfig(argv);
    if (retval) return retval;

    retval = server.createSocket();
    if (retval) return retval;

    retval = server.createEpoll();
    if (retval) return retval;


  server.run();
  

<<<<<<< HEAD
 



}
=======
  int amount_fds = -1;
  int client_socketfd = -1;
  size_t client_socklen = sizeof(cli_addr);
  struct epoll_event client_ev;
  for (;;) {
    amount_fds =
        epoll_wait(epoll_fd, events, WEBSERV_MAX_EVENTS, WEBSERV_TIMEOUT);
    if (amount_fds == -1) {
      Logger::error("The epoll_wait() failed.");
      Logger::shutdown();
      return 9;
    }

    for (int n = 0; n < amount_fds; ++n) {
      if (events[n].data.fd == server_socketfd) {
        client_socketfd = accept(server_socketfd, (struct sockaddr *)&cli_addr,
                                 (socklen_t *)&client_socklen);
        if (client_socketfd == -1) {
          Logger::error("Failed to accept connection: " +
                        std::string(strerror(errno)));
          continue;
        }

        Logger::info("New connection accepted on fd " +
                     std::to_string(client_socketfd));

        client_ev.events = EPOLLIN | EPOLLOUT;
        client_ev.data.fd = client_socketfd;
        if (epoll_ctl(epoll_fd, EPOLL_CTL_ADD, client_socketfd, &client_ev) ==
            -1) {
          Logger::error("Failed to add client to epoll");
          close(client_socketfd);
          continue;
        }
      } else {
        char buffer[WEBSERV_BUFFER_SIZE];
        ssize_t bytes_read =
            recv(events[n].data.fd, buffer, sizeof(buffer) - 1, MSG_DONTWAIT);

        if (bytes_read == -1) {
          continue;
        }

        if (bytes_read == 0) {
          Logger::info("Client disconnected on fd " +
                       std::to_string(events[n].data.fd));

          client_buffers.erase(events[n].data.fd);  // Clean up buffer
          epoll_ctl(epoll_fd, EPOLL_CTL_DEL, events[n].data.fd, nullptr);
          close(events[n].data.fd);
          continue;
        }

        buffer[bytes_read] = '\0';
        client_buffers[events[n].data.fd] += std::string(buffer, bytes_read);
        if (HttpUtils::isRawRequestComplete(
                client_buffers[events[n].data.fd])) {
          std::string raw_request = client_buffers[events[n].data.fd];
          client_buffers.erase(events[n].data.fd);
          Logger::info("Received " + std::to_string(bytes_read) +
                       " bytes from fd " + std::to_string(events[n].data.fd));
          /** @todo HTTP Manager
           * 1. Parse raw_request
           * 2. Handle the request
           * 3. Handle response
           *
           * start @test >>>
           */
          std::cout << "\n -----> Received from client: -----> \n"
                    << raw_request << std::endl;
          HttpRequest request;
          HttpResponse response;
          std::string response_msg =
              http_manager.processHttpRequest(raw_request, request, response);
          bool keep_connection_alive =
              http_manager.keepConnectionAlive(response);
          send(events[n].data.fd, response_msg.c_str(), response_msg.length(),
               0);
          std::cout << " -----> Sent response to client: -----> \n"
                    << events[n].data.fd << ": " << response_msg << std::endl;
          if (keep_connection_alive == false) {
            epoll_ctl(epoll_fd, EPOLL_CTL_DEL, events[n].data.fd, nullptr);
            close(events[n].data.fd);
          }
        } else {
          Logger::info("Received partial request from fd " +
                       std::to_string(events[n].data.fd) +
                       ", waiting for more data");
        }
        /** <<< end @test */
      }
    }
  }
}
>>>>>>> ea992f40
<|MERGE_RESOLUTION|>--- conflicted
+++ resolved
@@ -1,14 +1,3 @@
-/**
- * @file test_server_main.cpp
- * @brief Test HTTP server implementation using epoll for event-driven I/O
- * @author Julia Persidskaia (ipersids)
- * @date 2025-08-12
- * @version 1.0
- *
- * @note This is a test implementation and should not be used in production
- *
- */
-
 #include <netinet/in.h>
 #include <string.h>
 #include <sys/epoll.h>
@@ -43,25 +32,6 @@
     return 1;
   }
 
-<<<<<<< HEAD
-=======
-  ConfigParser::Config config;
-  std::map<int, std::string> client_buffers;
-
-  try {
-    Logger::init("logs/webserv.log");
-    config = ConfigParser::parse(argv[1]);
-    Logger::info("Configuration parsed successfully from: " +
-                 config.config_path);
-    std::cout << config << std::endl;
-  } catch (const std::exception &e) {
-    Logger::error(e.what());
-    std::cerr << e.what() << std::endl;
-    Logger::shutdown();
-    return 2;
-  }
->>>>>>> ea992f40
-
     int retval = server.createConfig(argv);
     if (retval) return retval;
 
@@ -73,107 +43,4 @@
 
 
   server.run();
-  
-
-<<<<<<< HEAD
- 
-
-
-
 }
-=======
-  int amount_fds = -1;
-  int client_socketfd = -1;
-  size_t client_socklen = sizeof(cli_addr);
-  struct epoll_event client_ev;
-  for (;;) {
-    amount_fds =
-        epoll_wait(epoll_fd, events, WEBSERV_MAX_EVENTS, WEBSERV_TIMEOUT);
-    if (amount_fds == -1) {
-      Logger::error("The epoll_wait() failed.");
-      Logger::shutdown();
-      return 9;
-    }
-
-    for (int n = 0; n < amount_fds; ++n) {
-      if (events[n].data.fd == server_socketfd) {
-        client_socketfd = accept(server_socketfd, (struct sockaddr *)&cli_addr,
-                                 (socklen_t *)&client_socklen);
-        if (client_socketfd == -1) {
-          Logger::error("Failed to accept connection: " +
-                        std::string(strerror(errno)));
-          continue;
-        }
-
-        Logger::info("New connection accepted on fd " +
-                     std::to_string(client_socketfd));
-
-        client_ev.events = EPOLLIN | EPOLLOUT;
-        client_ev.data.fd = client_socketfd;
-        if (epoll_ctl(epoll_fd, EPOLL_CTL_ADD, client_socketfd, &client_ev) ==
-            -1) {
-          Logger::error("Failed to add client to epoll");
-          close(client_socketfd);
-          continue;
-        }
-      } else {
-        char buffer[WEBSERV_BUFFER_SIZE];
-        ssize_t bytes_read =
-            recv(events[n].data.fd, buffer, sizeof(buffer) - 1, MSG_DONTWAIT);
-
-        if (bytes_read == -1) {
-          continue;
-        }
-
-        if (bytes_read == 0) {
-          Logger::info("Client disconnected on fd " +
-                       std::to_string(events[n].data.fd));
-
-          client_buffers.erase(events[n].data.fd);  // Clean up buffer
-          epoll_ctl(epoll_fd, EPOLL_CTL_DEL, events[n].data.fd, nullptr);
-          close(events[n].data.fd);
-          continue;
-        }
-
-        buffer[bytes_read] = '\0';
-        client_buffers[events[n].data.fd] += std::string(buffer, bytes_read);
-        if (HttpUtils::isRawRequestComplete(
-                client_buffers[events[n].data.fd])) {
-          std::string raw_request = client_buffers[events[n].data.fd];
-          client_buffers.erase(events[n].data.fd);
-          Logger::info("Received " + std::to_string(bytes_read) +
-                       " bytes from fd " + std::to_string(events[n].data.fd));
-          /** @todo HTTP Manager
-           * 1. Parse raw_request
-           * 2. Handle the request
-           * 3. Handle response
-           *
-           * start @test >>>
-           */
-          std::cout << "\n -----> Received from client: -----> \n"
-                    << raw_request << std::endl;
-          HttpRequest request;
-          HttpResponse response;
-          std::string response_msg =
-              http_manager.processHttpRequest(raw_request, request, response);
-          bool keep_connection_alive =
-              http_manager.keepConnectionAlive(response);
-          send(events[n].data.fd, response_msg.c_str(), response_msg.length(),
-               0);
-          std::cout << " -----> Sent response to client: -----> \n"
-                    << events[n].data.fd << ": " << response_msg << std::endl;
-          if (keep_connection_alive == false) {
-            epoll_ctl(epoll_fd, EPOLL_CTL_DEL, events[n].data.fd, nullptr);
-            close(events[n].data.fd);
-          }
-        } else {
-          Logger::info("Received partial request from fd " +
-                       std::to_string(events[n].data.fd) +
-                       ", waiting for more data");
-        }
-        /** <<< end @test */
-      }
-    }
-  }
-}
->>>>>>> ea992f40
