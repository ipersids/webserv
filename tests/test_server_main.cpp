--- conflicted
+++ resolved
@@ -54,22 +54,11 @@
     if (retval) return retval;
 
 
-<<<<<<< HEAD
   server.run();
   
-=======
-  struct epoll_event ev, events[WEBSERV_MAX_EVENTS];
-  ev.events = EPOLLIN | EPOLLOUT;
-  ev.data.fd = server_socketfd;
-  if (epoll_ctl(epoll_fd, EPOLL_CTL_ADD, server_socketfd, &ev) == -1) {
-    Logger::error("The epoll_ctl() failed: server listen socket.");
-    Logger::shutdown();
-    return 8;
-  }
->>>>>>> 05a0876b
 
  
 
-  
+
 
 }
